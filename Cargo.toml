--- conflicted
+++ resolved
@@ -1,12 +1,8 @@
 [package]
 name = "append-only-vec"
-<<<<<<< HEAD
 version = "0.1.1"
-=======
-version = "0.1.0"
-authors = ["David Roundy <roundyd@physics.oregonstate.edu>"]
+authors = ["David Roundy <daveroundy@gmail.com>"]
 
->>>>>>> cc80f0ce
 edition = "2021"
 
 description = "Append-only, concurrent vector"
